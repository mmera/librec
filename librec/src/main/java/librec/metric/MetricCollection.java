--- conflicted
+++ resolved
@@ -23,12 +23,7 @@
                     /* prediction-based measures */
             {"MetricMAE", "MetricRMSE", "MetricNMAE", "MetricRMAE", "MetricRRMSE", "MetricMPE", "Perplexity",
                     /* ranking-based measures */
-<<<<<<< HEAD
-                    "MetricPre5", "MetricPre10", "MetricRec5", "MetricRec10", "MetricMAP", "MetricMRR",
-                    "MetricNDCG", "MetricAUC",
-=======
                     "MetricPre5", "MetricPre10", "MetricRec5", "MetricRec10", "MetricMAP", "MetricMRR", "MetricNDCG", "MetricAUC",
->>>>>>> a4e0ced3
                     /* execution time */
                     "TrainTime", "TestTime"};
 
